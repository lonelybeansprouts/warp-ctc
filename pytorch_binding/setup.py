--- conflicted
+++ resolved
@@ -7,11 +7,8 @@
 from torch.utils.ffi import create_extension
 import torch
 
-<<<<<<< HEAD
-extra_compile_args = ['-std=c++11', '-std=c99', '-fPIC']
-=======
+
 extra_compile_args = ['-std=c++11', '-fPIC', '-std=c99']
->>>>>>> 5b085b5d
 warp_ctc_path = "../build"
 
 if torch.cuda.is_available() or "CUDA_HOME" in os.environ:
